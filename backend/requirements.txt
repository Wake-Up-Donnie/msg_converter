playwright==1.54.0  # Updated to match official Docker image
flask==2.3.3
flask-cors==4.0.0
boto3==1.34.0
python-multipart==0.0.6
Pillow==10.1.0
email-reply-parser==0.5.12
emoji==2.8.0
pypdf==4.2.0
fpdf==1.7.2  # Added for fallback PDF generation when Playwright is not available
psutil==5.9.6  # For memory monitoring and process management
extract-msg
olefile
tzlocal
mammoth==1.6.0
<<<<<<< HEAD
pypandoc-binary==1.13
=======
>>>>>>> 299875ef
# For AWS Lambda PDF generation - provided by the layer at runtime
# pyppeteer-core>=1.0.0
# chrome-aws-lambda>=8.0.2<|MERGE_RESOLUTION|>--- conflicted
+++ resolved
@@ -13,10 +13,4 @@
 olefile
 tzlocal
 mammoth==1.6.0
-<<<<<<< HEAD
-pypandoc-binary==1.13
-=======
->>>>>>> 299875ef
-# For AWS Lambda PDF generation - provided by the layer at runtime
-# pyppeteer-core>=1.0.0
-# chrome-aws-lambda>=8.0.2+pypandoc-binary==1.13